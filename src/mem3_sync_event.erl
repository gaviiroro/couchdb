% Copyright 2010 Cloudant
%
% Licensed under the Apache License, Version 2.0 (the "License"); you may not
% use this file except in compliance with the License. You may obtain a copy of
% the License at
%
%   http://www.apache.org/licenses/LICENSE-2.0
%
% Unless required by applicable law or agreed to in writing, software
% distributed under the License is distributed on an "AS IS" BASIS, WITHOUT
% WARRANTIES OR CONDITIONS OF ANY KIND, either express or implied. See the
% License for the specific language governing permissions and limitations under
% the License.

-module(mem3_sync_event).
-behaviour(gen_event).

-export([init/1, handle_event/2, handle_call/2, handle_info/2, terminate/2,
    code_change/3]).

init(_) ->
    net_kernel:monitor_nodes(true),
    {ok, nil}.

handle_event({add_node, Node}, State) when Node =/= node() ->
    net_kernel:connect_node(Node),
<<<<<<< HEAD
    mem3_sync:initial_sync([Node]),
=======
    mem3_sync_nodes:add([Node]),
>>>>>>> 4704323a
    {ok, State};

handle_event({remove_node, Node}, State)  ->
    mem3_sync:remove_node(Node),
    {ok, State};

handle_event(_Event, State) ->
    {ok, State}.

handle_call(_Request, State) ->
    {ok, ok, State}.

handle_info({nodeup, Node}, State) ->
    case lists:member(Node, mem3:nodes()) of
    true ->
<<<<<<< HEAD
        mem3_sync:initial_sync([Node]);
=======
        mem3_sync_nodes:add([Node]);
>>>>>>> 4704323a
    false ->
        ok
    end,
    {ok, State};

handle_info({nodedown, Node}, State) ->
    mem3_sync:remove_node(Node),
    {ok, State};

handle_info(_Info, State) ->
    {ok, State}.

terminate(_Reason, _State) ->
    ok.

code_change(_OldVsn, State, _Extra) ->
    {ok, State}.<|MERGE_RESOLUTION|>--- conflicted
+++ resolved
@@ -24,11 +24,7 @@
 
 handle_event({add_node, Node}, State) when Node =/= node() ->
     net_kernel:connect_node(Node),
-<<<<<<< HEAD
-    mem3_sync:initial_sync([Node]),
-=======
     mem3_sync_nodes:add([Node]),
->>>>>>> 4704323a
     {ok, State};
 
 handle_event({remove_node, Node}, State)  ->
@@ -44,11 +40,7 @@
 handle_info({nodeup, Node}, State) ->
     case lists:member(Node, mem3:nodes()) of
     true ->
-<<<<<<< HEAD
-        mem3_sync:initial_sync([Node]);
-=======
         mem3_sync_nodes:add([Node]);
->>>>>>> 4704323a
     false ->
         ok
     end,

--- conflicted
+++ resolved
@@ -71,12 +71,8 @@
     source_monitor = nil,
     target_monitor = nil,
     source_seq = nil,
-<<<<<<< HEAD
-    use_checkpoints = true
-=======
     use_checkpoints = true,
     checkpoint_interval = 5000
->>>>>>> 0ebc3198
 }).
 
 
@@ -466,17 +462,11 @@
     {noreply, State#rep_state{seqs_in_progress = NewSeqsInProgress}}.
 
 
-<<<<<<< HEAD
-code_change(_OldVsn, OldState, _Extra) when tuple_size(OldState) =:= 30 ->
-    {ok, erlang:append_element(OldState, true)};
-code_change(_OldVsn, State, _Extra) ->
-=======
 code_change(OldVsn, OldState, Extra) when tuple_size(OldState) =:= 30 ->
     code_change(OldVsn, erlang:append_element(OldState, true), Extra);
 code_change(OldVsn, OldState, Extra) when tuple_size(OldState) =:= 31 ->
     code_change(OldVsn, erlang:append_element(OldState, 5000), Extra);
 code_change(_OldVsn, #rep_state{}=State, _Extra) ->
->>>>>>> 0ebc3198
     {ok, State}.
 
 
@@ -599,12 +589,8 @@
         source_monitor = db_monitor(Source),
         target_monitor = db_monitor(Target),
         source_seq = get_value(<<"update_seq">>, SourceInfo, ?LOWEST_SEQ),
-<<<<<<< HEAD
-        use_checkpoints = get_value(use_checkpoints, Options, true)
-=======
         use_checkpoints = get_value(use_checkpoints, Options, true),
         checkpoint_interval = get_value(checkpoint_interval, Options, 5000)
->>>>>>> 0ebc3198
     },
     State#rep_state{timer = start_timer(State)}.
 
@@ -724,12 +710,6 @@
     end.
 
 
-<<<<<<< HEAD
-checkpoint_interval(_State) ->
-    5000.
-
-=======
->>>>>>> 0ebc3198
 do_checkpoint(#rep_state{use_checkpoints=false} = State) ->
     NewState = State#rep_state{checkpoint_history = {[{<<"use_checkpoints">>, false}]} },
     {ok, NewState};

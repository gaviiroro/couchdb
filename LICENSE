--- conflicted
+++ resolved
@@ -605,7 +605,6 @@
   FROM, OUT OF OR IN CONNECTION WITH THE SOFTWARE OR THE USE OR
   OTHER DEALINGS IN THE SOFTWARE.
 
-<<<<<<< HEAD
 For src/fauxton/apps/modules/pouchdb
 
   Copyright (c) 2012 Dale Harvey et al
@@ -1352,21 +1351,3 @@
    WITHOUT WARRANTIES OR CONDITIONS OF ANY KIND, either express or implied.
    See the License for the specific language governing permissions and
    limitations under the License.
-=======
-For the src/twig/src/trunc_io.erl file
-
-  The contents of this file are subject to the Erlang Public License,
-  Version 1.1, (the "License"); you may not use this file except in
-  compliance with the License. You should have received a copy of the
-  Erlang Public License along with your Erlang distribution. If not, it can be
-  retrieved via the world wide web at http://www.erlang.org/.
-
-  Software distributed under the License is distributed on an "AS IS"
-  basis, WITHOUT WARRANTY OF ANY KIND, either express or implied. See
-  the License for the specific language governing rights and limitations
-  under the License.
-
-  The Initial Developer of the Original Code is Corelatus AB.
-  Portions created by Corelatus are Copyright 2003, Corelatus
-  AB. All Rights Reserved.
->>>>>>> 86f68c91
